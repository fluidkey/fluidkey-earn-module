--- conflicted
+++ resolved
@@ -87,14 +87,8 @@
      * Modifier to check if the caller is the authorized relayer
      */
     modifier onlyAuthorizedRelayer() {
-<<<<<<< HEAD
-        if (msg.sender != owner() && !authorizedRelayers[msg.sender]) {
-            revert NotAuthorized(msg.sender);
-        }
-=======
         // TODO - this can be if (msg.sender != owner() && !authorizedRelayer[msg.sender])
         if (!authorizedRelayer[msg.sender] && msg.sender != owner()) revert NotAuthorized(msg.sender);
->>>>>>> 86a642f3
         _;
     }
 
